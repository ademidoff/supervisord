--- conflicted
+++ resolved
@@ -1,20 +1,7 @@
 module github.com/ochinchina/supervisord/signals
 
-<<<<<<< HEAD
-go 1.22
+go 1.24
 
 require github.com/sirupsen/logrus v1.9.3
 
-require (
-	github.com/stretchr/testify v1.9.0 // indirect
-	golang.org/x/sys v0.19.0 // indirect
-)
-=======
-go 1.24
-
-toolchain go1.24.4
-
-require github.com/sirupsen/logrus v1.9.3
-
-require golang.org/x/sys v0.33.0 // indirect
->>>>>>> 16cb6403
+require golang.org/x/sys v0.33.0 // indirect