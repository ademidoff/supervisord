--- conflicted
+++ resolved
@@ -1,17 +1,11 @@
 module github.com/ochinchina/supervisord/config
 
-<<<<<<< HEAD
-go 1.22
-=======
-go 1.24.0
+go 1.24
 
-toolchain go1.24.4
->>>>>>> 16cb6403
 
 require (
 	github.com/hashicorp/go-envparse v0.1.0
 	github.com/ochinchina/go-ini v1.0.1
-<<<<<<< HEAD
 	github.com/ochinchina/supervisord/util v0.0.0-20230902082938-c2cae38b7454
 	github.com/sirupsen/logrus v1.9.3
 )
@@ -19,11 +13,8 @@
 require (
 	github.com/stretchr/testify v1.9.0 // indirect
 	golang.org/x/sys v0.19.0 // indirect
-)
-=======
 	github.com/ochinchina/supervisord/util v0.0.0-20250610055946-d5a5470d11af
 	github.com/sirupsen/logrus v1.9.3
 )
 
-require golang.org/x/sys v0.33.0 // indirect
->>>>>>> 16cb6403
+require golang.org/x/sys v0.33.0 // indirect